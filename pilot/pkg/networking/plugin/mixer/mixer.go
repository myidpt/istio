// Copyright 2018 Istio Authors
//
// Licensed under the Apache License, Version 2.0 (the "License");
// you may not use this file except in compliance with the License.
// You may obtain a copy of the License at
//
//     http://www.apache.org/licenses/LICENSE-2.0
//
// Unless required by applicable law or agreed to in writing, software
// distributed under the License is distributed on an "AS IS" BASIS,
// WITHOUT WARRANTIES OR CONDITIONS OF ANY KIND, either express or implied.
// See the License for the specific language governing permissions and
// limitations under the License.

package mixer

import (
	"fmt"
	"net"
	"strconv"
	"strings"
	"time"

	xdsapi "github.com/envoyproxy/go-control-plane/envoy/api/v2"
	"github.com/envoyproxy/go-control-plane/envoy/api/v2/core"
	e "github.com/envoyproxy/go-control-plane/envoy/api/v2/endpoint"
	"github.com/envoyproxy/go-control-plane/envoy/api/v2/listener"
	"github.com/envoyproxy/go-control-plane/envoy/api/v2/route"
	http_conn "github.com/envoyproxy/go-control-plane/envoy/config/filter/network/http_connection_manager/v2"
	"github.com/gogo/protobuf/types"

	meshconfig "istio.io/api/mesh/v1alpha1"
	mpb "istio.io/api/mixer/v1"
	mccpb "istio.io/api/mixer/v1/config/client"
	"istio.io/istio/pilot/pkg/model"
	"istio.io/istio/pilot/pkg/networking/plugin"
	"istio.io/istio/pilot/pkg/networking/util"
	"istio.io/istio/pkg/log"
)

type mixerplugin struct{}

type attribute = *mpb.Attributes_AttributeValue

type attributes map[string]attribute

const (
	// mixer filter name
	mixer = "mixer"

	// defaultConfig is the default service config (that does not correspond to an actual service)
	defaultConfig = "default"

	// workload-bound annotations for controlling mixerfilter
	policyCheckAnnotation = "policy.istio.io/check"

<<<<<<< HEAD
=======
	// workload-bound annotation for max number of retries on transport error
	policyCheckRetriesAnnotation = "policy.istio.io/checkRetries"

	// workload-bound annotation for base time to wait between retries, will be adjusted by backoff and jitter.
	// In duration format. Example: 80ms.
	policyCheckBaseRetryWaitTimeAnnotation = "policy.istio.io/checkBaseRetryWaitTime"

	// workload-bound annotation for max time to wait between retries
	// In duration format. Example: 1000ms.
	policyCheckMaxRetryWaitTimeAnnotation = "policy.istio.io/checkMaxRetryWaitTime"

>>>>>>> 054e6c65
	// force enable policy checks for both inbound and outbound calls
	policyCheckEnable = "enable"

	// force disable policy checks for both inbound and outbound calls
	policyCheckDisable = "disable"

	// force enable policy checks for both inbound and outbound calls, but fail open on errors
	policyCheckEnableAllow = "allow-on-error"
)

type direction int

const (
	inbound direction = iota
	outbound
)

// NewPlugin returns an ptr to an initialized mixer.Plugin.
func NewPlugin() plugin.Plugin {
	return mixerplugin{}
}

// OnOutboundListener implements the Callbacks interface method.
func (mixerplugin) OnOutboundListener(in *plugin.InputParams, mutable *plugin.MutableObjects) error {
	if in.Env.Mesh.MixerCheckServer == "" && in.Env.Mesh.MixerReportServer == "" {
		return nil
	}

	attrs := attributes{
		"source.uid":            attrUID(in.Node),
		"source.namespace":      attrNamespace(in.Node),
		"context.reporter.uid":  attrUID(in.Node),
		"context.reporter.kind": attrStringValue("outbound"),
	}

	switch in.ListenerProtocol {
	case plugin.ListenerProtocolHTTP:
		filter := buildOutboundHTTPFilter(in.Env.Mesh, attrs, in.Node)
		for cnum := range mutable.FilterChains {
			mutable.FilterChains[cnum].HTTP = append(mutable.FilterChains[cnum].HTTP, filter)
		}
		return nil
	case plugin.ListenerProtocolTCP:
		filter := buildOutboundTCPFilter(in.Env.Mesh, attrs, in.Node, in.Service, in.Push)
		for cnum := range mutable.FilterChains {
			mutable.FilterChains[cnum].TCP = append(mutable.FilterChains[cnum].TCP, filter)
		}
		return nil
	}

	return fmt.Errorf("unknown listener type %v in mixer.OnOutboundListener", in.ListenerProtocol)
}

// OnInboundListener implements the Callbacks interface method.
func (mixerplugin) OnInboundListener(in *plugin.InputParams, mutable *plugin.MutableObjects) error {
	if in.Env.Mesh.MixerCheckServer == "" && in.Env.Mesh.MixerReportServer == "" {
		return nil
	}

	attrs := attributes{
		"destination.uid":       attrUID(in.Node),
		"destination.namespace": attrNamespace(in.Node),
		"context.reporter.uid":  attrUID(in.Node),
		"context.reporter.kind": attrStringValue("inbound"),
	}

	switch address := mutable.Listener.Address.Address.(type) {
	case *core.Address_SocketAddress:
		if address != nil && address.SocketAddress != nil {
			attrs["destination.ip"] = attrIPValue(address.SocketAddress.Address)
			switch portSpec := address.SocketAddress.PortSpecifier.(type) {
			case *core.SocketAddress_PortValue:
				if portSpec != nil {
					attrs["destination.port"] = attrIntValue(int64(portSpec.PortValue))
				}
			}
		}
	}

	switch in.ListenerProtocol {
	case plugin.ListenerProtocolHTTP:
		filter := buildInboundHTTPFilter(in.Env.Mesh, attrs, in.Node)
		for cnum := range mutable.FilterChains {
			mutable.FilterChains[cnum].HTTP = append(mutable.FilterChains[cnum].HTTP, filter)
		}
		return nil
	case plugin.ListenerProtocolTCP:
		filter := buildInboundTCPFilter(in.Env.Mesh, attrs, in.Node)
		for cnum := range mutable.FilterChains {
			mutable.FilterChains[cnum].TCP = append(mutable.FilterChains[cnum].TCP, filter)
		}
		return nil
	}

	return fmt.Errorf("unknown listener type %v in mixer.OnOutboundListener", in.ListenerProtocol)
}

// OnOutboundCluster implements the Plugin interface method.
func (mixerplugin) OnOutboundCluster(in *plugin.InputParams, cluster *xdsapi.Cluster) {
	if !in.Env.Mesh.SidecarToTelemetrySessionAffinity {
		// if session affinity is not enabled, do nothing
		return
	}
	withoutPort := strings.Split(in.Env.Mesh.MixerReportServer, ":")
	if strings.Contains(cluster.Name, withoutPort[0]) {
		// config telemetry service discovery to be strict_dns for session affinity.
		// To enable session affinity, DNS needs to provide only one and the same telemetry instance IP
		// (e.g. in k8s, telemetry service spec needs to have SessionAffinity: ClientIP)
		cluster.Type = xdsapi.Cluster_STRICT_DNS
		addr := util.BuildAddress(in.Service.Address, uint32(in.Port.Port))
		cluster.LoadAssignment = &xdsapi.ClusterLoadAssignment{
			ClusterName: cluster.Name,
			Endpoints: []e.LocalityLbEndpoints{
				{
					LbEndpoints: []e.LbEndpoint{
						{
							HostIdentifier: &e.LbEndpoint_Endpoint{
								Endpoint: &e.Endpoint{Address: &addr},
							},
						},
					},
				},
			},
		}
		cluster.EdsClusterConfig = nil
	}
}

// OnInboundCluster implements the Plugin interface method.
func (mixerplugin) OnInboundCluster(in *plugin.InputParams, cluster *xdsapi.Cluster) {
	// do nothing
}

// OnOutboundRouteConfiguration implements the Plugin interface method.
func (mixerplugin) OnOutboundRouteConfiguration(in *plugin.InputParams, routeConfiguration *xdsapi.RouteConfiguration) {
	if in.Env.Mesh.MixerCheckServer == "" && in.Env.Mesh.MixerReportServer == "" {
		return
	}
	for i := 0; i < len(routeConfiguration.VirtualHosts); i++ {
		host := routeConfiguration.VirtualHosts[i]
		for j := 0; j < len(host.Routes); j++ {
			host.Routes[j] = modifyOutboundRouteConfig(in.Push, in, host.Routes[j])
		}
		routeConfiguration.VirtualHosts[i] = host
	}
}

// OnInboundRouteConfiguration implements the Plugin interface method.
func (mixerplugin) OnInboundRouteConfiguration(in *plugin.InputParams, routeConfiguration *xdsapi.RouteConfiguration) {
	if in.Env.Mesh.MixerCheckServer == "" && in.Env.Mesh.MixerReportServer == "" {
		return
	}
	is11 := util.IsProxyVersionGE11(in.Node)
	switch in.ListenerProtocol {
	case plugin.ListenerProtocolHTTP:
		// copy structs in place
		for i := 0; i < len(routeConfiguration.VirtualHosts); i++ {
			host := routeConfiguration.VirtualHosts[i]
			for j := 0; j < len(host.Routes); j++ {
				route := host.Routes[j]
				if is11 {
					route.TypedPerFilterConfig = addTypedServiceConfig(route.TypedPerFilterConfig, buildInboundRouteConfig(in.Push, in, in.ServiceInstance))
				} else {
					route.PerFilterConfig = addServiceConfig(route.PerFilterConfig, buildInboundRouteConfig(in.Push, in, in.ServiceInstance))
				}
				host.Routes[j] = route
			}
			routeConfiguration.VirtualHosts[i] = host
		}

	case plugin.ListenerProtocolTCP:
	default:
		log.Warn("Unknown listener type in mixer#OnOutboundRouteConfiguration")
	}
}

// OnInboundFilterChains is called whenever a plugin needs to setup the filter chains, including relevant filter chain configuration.
func (mixerplugin) OnInboundFilterChains(in *plugin.InputParams) []plugin.FilterChain {
	return nil
}

func buildUpstreamName(address string) string {
	// effectively disable the upstream
	if address == "" {
		return ""
	}

	host, port, _ := net.SplitHostPort(address)
	v, _ := strconv.Atoi(port)
	return model.BuildSubsetKey(model.TrafficDirectionOutbound, "", model.Hostname(host), v)
}

func buildTransport(mesh *meshconfig.MeshConfig, node *model.Proxy) *mccpb.TransportConfig {
	// default to mesh
<<<<<<< HEAD
	networkFailPolicy := mccpb.FAIL_CLOSE
=======
	policy := mccpb.FAIL_CLOSE
>>>>>>> 054e6c65
	if mesh.PolicyCheckFailOpen {
		policy = mccpb.FAIL_OPEN
	}

	// apply proxy-level overrides
	if annotation, ok := node.Metadata[policyCheckAnnotation]; ok {
		switch annotation {
		case policyCheckEnable:
			policy = mccpb.FAIL_CLOSE
		case policyCheckEnableAllow, policyCheckDisable:
			policy = mccpb.FAIL_OPEN
		}
	}

	networkFailPolicy := &mccpb.NetworkFailPolicy{Policy: policy}

	if annotation, ok := node.Metadata[policyCheckRetriesAnnotation]; ok {
		retries, err := strconv.Atoi(annotation)
		if err != nil {
			log.Warnf("unable to parse retry limit %q.", annotation)
		} else {
			networkFailPolicy.MaxRetry = uint32(retries)
		}
	}

	if annotation, ok := node.Metadata[policyCheckBaseRetryWaitTimeAnnotation]; ok {
		dur, err := time.ParseDuration(annotation)
		if err != nil {
			log.Warnf("unable to parse base retry wait time %q.", annotation)
		} else {
			networkFailPolicy.BaseRetryWait = types.DurationProto(dur)
		}
	}

	if annotation, ok := node.Metadata[policyCheckMaxRetryWaitTimeAnnotation]; ok {
		dur, err := time.ParseDuration(annotation)
		if err != nil {
			log.Warnf("unable to parse max retry wait time %q.", annotation)
		} else {
			networkFailPolicy.MaxRetryWait = types.DurationProto(dur)
		}
	}

<<<<<<< HEAD
	// apply proxy-level overrides
	if policy, ok := node.Metadata[policyCheckAnnotation]; ok {
		switch policy {
		case policyCheckEnable:
			networkFailPolicy = mccpb.FAIL_CLOSE
		case policyCheckEnableAllow, policyCheckDisable:
			networkFailPolicy = mccpb.FAIL_OPEN
		}
	}

=======
>>>>>>> 054e6c65
	res := &mccpb.TransportConfig{
		CheckCluster:      buildUpstreamName(mesh.MixerCheckServer),
		ReportCluster:     buildUpstreamName(mesh.MixerReportServer),
		NetworkFailPolicy: networkFailPolicy,
	}

	return res
}

func buildOutboundHTTPFilter(mesh *meshconfig.MeshConfig, attrs attributes, node *model.Proxy) *http_conn.HttpFilter {
	config := &mccpb.HttpClientConfig{
		DefaultDestinationService: defaultConfig,
		ServiceConfigs: map[string]*mccpb.ServiceConfig{
			defaultConfig: {
				DisableCheckCalls: disablePolicyChecks(outbound, mesh, node),
			},
		},
		MixerAttributes: &mpb.Attributes{Attributes: attrs},
		ForwardAttributes: &mpb.Attributes{Attributes: attributes{
			"source.uid": attrUID(node),
		}},
		Transport: buildTransport(mesh, node),
	}

	out := &http_conn.HttpFilter{
		Name: mixer,
	}

	if util.IsProxyVersionGE11(node) {
		out.ConfigType = &http_conn.HttpFilter_TypedConfig{TypedConfig: util.MessageToAny(config)}
	} else {
		out.ConfigType = &http_conn.HttpFilter_Config{Config: util.MessageToStruct(config)}
	}

	return out
}

func buildInboundHTTPFilter(mesh *meshconfig.MeshConfig, attrs attributes, node *model.Proxy) *http_conn.HttpFilter {
	config := &mccpb.HttpClientConfig{
		DefaultDestinationService: defaultConfig,
		ServiceConfigs: map[string]*mccpb.ServiceConfig{
			defaultConfig: {
				DisableCheckCalls: disablePolicyChecks(inbound, mesh, node),
			},
		},
		MixerAttributes: &mpb.Attributes{Attributes: attrs},
		Transport:       buildTransport(mesh, node),
	}
	out := &http_conn.HttpFilter{
		Name: mixer,
	}

	if util.IsProxyVersionGE11(node) {
		out.ConfigType = &http_conn.HttpFilter_TypedConfig{TypedConfig: util.MessageToAny(config)}
	} else {
		out.ConfigType = &http_conn.HttpFilter_Config{Config: util.MessageToStruct(config)}
	}

	return out
}

func modifyOutboundRouteConfig(push *model.PushContext, in *plugin.InputParams, httpRoute route.Route) route.Route {
	is11 := util.IsProxyVersionGE11(in.Node)

	// default config, to be overridden by per-weighted cluster
	if is11 {
		httpRoute.TypedPerFilterConfig = addTypedServiceConfig(httpRoute.TypedPerFilterConfig, &mccpb.ServiceConfig{
			DisableCheckCalls: disablePolicyChecks(outbound, in.Env.Mesh, in.Node),
		})
	} else {
		httpRoute.PerFilterConfig = addServiceConfig(httpRoute.PerFilterConfig, &mccpb.ServiceConfig{
			DisableCheckCalls: disablePolicyChecks(outbound, in.Env.Mesh, in.Node),
		})
	}
	switch action := httpRoute.Action.(type) {
	case *route.Route_Route:
		switch upstreams := action.Route.ClusterSpecifier.(type) {
		case *route.RouteAction_Cluster:
			_, _, hostname, _ := model.ParseSubsetKey(upstreams.Cluster)
			attrs := addDestinationServiceAttributes(make(attributes), push, hostname)
			if is11 {
				httpRoute.TypedPerFilterConfig = addTypedServiceConfig(httpRoute.TypedPerFilterConfig, &mccpb.ServiceConfig{
					DisableCheckCalls: disablePolicyChecks(outbound, in.Env.Mesh, in.Node),
					MixerAttributes:   &mpb.Attributes{Attributes: attrs},
					ForwardAttributes: &mpb.Attributes{Attributes: attrs},
				})
			} else {
				httpRoute.PerFilterConfig = addServiceConfig(httpRoute.PerFilterConfig, &mccpb.ServiceConfig{
					DisableCheckCalls: disablePolicyChecks(outbound, in.Env.Mesh, in.Node),
					MixerAttributes:   &mpb.Attributes{Attributes: attrs},
					ForwardAttributes: &mpb.Attributes{Attributes: attrs},
				})
			}

		case *route.RouteAction_WeightedClusters:
			for _, weighted := range upstreams.WeightedClusters.Clusters {
				_, _, hostname, _ := model.ParseSubsetKey(weighted.Name)
				attrs := addDestinationServiceAttributes(make(attributes), push, hostname)
				if is11 {
					weighted.TypedPerFilterConfig = addTypedServiceConfig(weighted.TypedPerFilterConfig, &mccpb.ServiceConfig{
						DisableCheckCalls: disablePolicyChecks(outbound, in.Env.Mesh, in.Node),
						MixerAttributes:   &mpb.Attributes{Attributes: attrs},
						ForwardAttributes: &mpb.Attributes{Attributes: attrs},
					})
				} else {
					weighted.PerFilterConfig = addServiceConfig(weighted.PerFilterConfig, &mccpb.ServiceConfig{
						DisableCheckCalls: disablePolicyChecks(outbound, in.Env.Mesh, in.Node),
						MixerAttributes:   &mpb.Attributes{Attributes: attrs},
						ForwardAttributes: &mpb.Attributes{Attributes: attrs},
					})
				}
			}
		case *route.RouteAction_ClusterHeader:
		default:
			log.Warn("Unknown cluster type in mixer#OnOutboundRouteConfiguration")
		}
	case *route.Route_Redirect, *route.Route_DirectResponse:
	default:
		log.Warn("Unknown route type in mixer#OnOutboundRouteConfiguration")
	}
	return httpRoute
}

func buildInboundRouteConfig(push *model.PushContext, in *plugin.InputParams, instance *model.ServiceInstance) *mccpb.ServiceConfig {
	config := in.Env.IstioConfigStore

	attrs := addDestinationServiceAttributes(make(attributes), push, instance.Service.Hostname)
	out := &mccpb.ServiceConfig{
		DisableCheckCalls: disablePolicyChecks(inbound, in.Env.Mesh, in.Node),
		MixerAttributes:   &mpb.Attributes{Attributes: attrs},
	}

	if config != nil {
		apiSpecs := config.HTTPAPISpecByDestination(instance)
		model.SortHTTPAPISpec(apiSpecs)
		for _, config := range apiSpecs {
			out.HttpApiSpec = append(out.HttpApiSpec, config.Spec.(*mccpb.HTTPAPISpec))
		}

		quotaSpecs := config.QuotaSpecByDestination(instance)
		model.SortQuotaSpec(quotaSpecs)
		for _, config := range quotaSpecs {
			out.QuotaSpec = append(out.QuotaSpec, config.Spec.(*mccpb.QuotaSpec))
		}
	}

	return out
}

func buildOutboundTCPFilter(mesh *meshconfig.MeshConfig, attrsIn attributes, node *model.Proxy, destination *model.Service,
	push *model.PushContext) listener.Filter {
	attrs := attrsCopy(attrsIn)
	if destination != nil {
		attrs = addDestinationServiceAttributes(attrs, push, destination.Hostname)
	}

	config := &mccpb.TcpClientConfig{
		DisableCheckCalls: disablePolicyChecks(outbound, mesh, node),
		MixerAttributes:   &mpb.Attributes{Attributes: attrs},
		Transport:         buildTransport(mesh, node),
	}
	out := listener.Filter{
		Name: mixer,
	}

	if util.IsProxyVersionGE11(node) {
		out.ConfigType = &listener.Filter_TypedConfig{TypedConfig: util.MessageToAny(config)}
	} else {
		out.ConfigType = &listener.Filter_Config{Config: util.MessageToStruct(config)}
	}

	return out
}

func buildInboundTCPFilter(mesh *meshconfig.MeshConfig, attrs attributes, node *model.Proxy) listener.Filter {
	config := &mccpb.TcpClientConfig{
		DisableCheckCalls: disablePolicyChecks(outbound, mesh, node),
		MixerAttributes:   &mpb.Attributes{Attributes: attrs},
		Transport:         buildTransport(mesh, node),
	}
	out := listener.Filter{
		Name: mixer,
	}

	if util.IsProxyVersionGE11(node) {
		out.ConfigType = &listener.Filter_TypedConfig{TypedConfig: util.MessageToAny(config)}
	} else {
		out.ConfigType = &listener.Filter_Config{Config: util.MessageToStruct(config)}
	}

	return out
}

func addServiceConfig(filterConfigs map[string]*types.Struct, config *mccpb.ServiceConfig) map[string]*types.Struct {
	if filterConfigs == nil {
		filterConfigs = make(map[string]*types.Struct)
	}
	filterConfigs[mixer] = util.MessageToStruct(config)
	return filterConfigs
}

func addTypedServiceConfig(filterConfigs map[string]*types.Any, config *mccpb.ServiceConfig) map[string]*types.Any {
	if filterConfigs == nil {
		filterConfigs = make(map[string]*types.Any)
	}
	filterConfigs[mixer] = util.MessageToAny(config)
	return filterConfigs
}

func addDestinationServiceAttributes(attrs attributes, push *model.PushContext, destinationHostname model.Hostname) attributes {
	// TODO: pass Service directly.
	if destinationHostname == "" {
		return attrs
	}
	attrs["destination.service.host"] = attrStringValue(string(destinationHostname))

	svc := push.ServiceByHostname[destinationHostname]
	if svc == nil {
		return attrs
	}
	serviceAttributes := svc.Attributes
	if serviceAttributes.Name != "" {
		attrs["destination.service.name"] = attrStringValue(serviceAttributes.Name)
	}
	if serviceAttributes.Namespace != "" {
		attrs["destination.service.namespace"] = attrStringValue(serviceAttributes.Namespace)
	}
	if serviceAttributes.UID != "" {
		attrs["destination.service.uid"] = attrStringValue(serviceAttributes.UID)
	}
	return attrs
}

func disableClientPolicyChecks(mesh *meshconfig.MeshConfig, node *model.Proxy) bool {
	if mesh.DisablePolicyChecks {
		return true
	}
	if node.Type == model.Router {
		return false
	}
	if mesh.EnableClientSidePolicyCheck {
		return false
	}
	return true
}

func disablePolicyChecks(dir direction, mesh *meshconfig.MeshConfig, node *model.Proxy) (disable bool) {
	// default to mesh settings
	switch dir {
	case inbound:
		disable = mesh.DisablePolicyChecks
	case outbound:
		disable = disableClientPolicyChecks(mesh, node)
	}

	// override with proxy settings
	if policy, ok := node.Metadata[policyCheckAnnotation]; ok {
		switch policy {
		case policyCheckDisable:
			disable = true
		case policyCheckEnable, policyCheckEnableAllow:
			disable = false
		}
	}
	return
}

func attrStringValue(value string) attribute {
	return &mpb.Attributes_AttributeValue{Value: &mpb.Attributes_AttributeValue_StringValue{StringValue: value}}
}

func attrUID(node *model.Proxy) attribute {
	return attrStringValue("kubernetes://" + node.ID)
}

func attrNamespace(node *model.Proxy) attribute {
	parts := strings.Split(node.ID, ".")
	if len(parts) >= 2 {
		return attrStringValue(parts[1])
	}
	return attrStringValue("")
}

func attrIntValue(value int64) attribute {
	return &mpb.Attributes_AttributeValue{Value: &mpb.Attributes_AttributeValue_Int64Value{Int64Value: value}}
}

func attrIPValue(ip string) attribute {
	return &mpb.Attributes_AttributeValue{Value: &mpb.Attributes_AttributeValue_BytesValue{BytesValue: net.ParseIP(ip)}}
}

func attrsCopy(attrs attributes) attributes {
	out := make(attributes)
	for k, v := range attrs {
		out[k] = v
	}
	return out
}<|MERGE_RESOLUTION|>--- conflicted
+++ resolved
@@ -54,8 +54,6 @@
 	// workload-bound annotations for controlling mixerfilter
 	policyCheckAnnotation = "policy.istio.io/check"
 
-<<<<<<< HEAD
-=======
 	// workload-bound annotation for max number of retries on transport error
 	policyCheckRetriesAnnotation = "policy.istio.io/checkRetries"
 
@@ -67,7 +65,6 @@
 	// In duration format. Example: 1000ms.
 	policyCheckMaxRetryWaitTimeAnnotation = "policy.istio.io/checkMaxRetryWaitTime"
 
->>>>>>> 054e6c65
 	// force enable policy checks for both inbound and outbound calls
 	policyCheckEnable = "enable"
 
@@ -262,11 +259,7 @@
 
 func buildTransport(mesh *meshconfig.MeshConfig, node *model.Proxy) *mccpb.TransportConfig {
 	// default to mesh
-<<<<<<< HEAD
-	networkFailPolicy := mccpb.FAIL_CLOSE
-=======
 	policy := mccpb.FAIL_CLOSE
->>>>>>> 054e6c65
 	if mesh.PolicyCheckFailOpen {
 		policy = mccpb.FAIL_OPEN
 	}
@@ -310,19 +303,6 @@
 		}
 	}
 
-<<<<<<< HEAD
-	// apply proxy-level overrides
-	if policy, ok := node.Metadata[policyCheckAnnotation]; ok {
-		switch policy {
-		case policyCheckEnable:
-			networkFailPolicy = mccpb.FAIL_CLOSE
-		case policyCheckEnableAllow, policyCheckDisable:
-			networkFailPolicy = mccpb.FAIL_OPEN
-		}
-	}
-
-=======
->>>>>>> 054e6c65
 	res := &mccpb.TransportConfig{
 		CheckCluster:      buildUpstreamName(mesh.MixerCheckServer),
 		ReportCluster:     buildUpstreamName(mesh.MixerReportServer),
