// Copyright 2019 Istio Authors
//
// Licensed under the Apache License, Version 2.0 (the "License");
// you may not use this file except in compliance with the License.
// You may obtain a copy of the License at
//
//     http://www.apache.org/licenses/LICENSE-2.0
//
// Unless required by applicable law or agreed to in writing, software
// distributed under the License is distributed on an "AS IS" BASIS,
// WITHOUT WARRANTIES OR CONDITIONS OF ANY KIND, either express or implied.
// See the License for the specific language governing permissions and
// limitations under the License.

package source

import (
	"context"
	"errors"
	"fmt"
	"io"
	"net"
	"sort"
	"sync"
	"testing"
	"time"

	"github.com/gogo/status"
	"github.com/google/go-cmp/cmp"
	"google.golang.org/grpc/codes"
	"google.golang.org/grpc/peer"

	mcp "istio.io/api/mcp/v1alpha1"
	"istio.io/istio/pkg/log"
	"istio.io/istio/pkg/mcp/internal"
	"istio.io/istio/pkg/mcp/internal/test"
	"istio.io/istio/pkg/mcp/testing/monitoring"
)

func init() {
	scope.SetOutputLevel(log.DebugLevel)
}

var (
	errSend = errors.New("send error")
	errRecv = errors.New("recv error")
)

type sourceTestHarness struct {
	resourcesChan      chan *mcp.Resources
	requestsChan       chan *mcp.RequestResources
	watchesCreatedChan map[string]chan struct{}
	recvErrorChan      chan error

	t *testing.T

	mu                sync.Mutex
	openErr           error
	sendErr           error
	recvErr           error
	ctx               context.Context
	nonce             int
	closeWatch        bool
	watchResponses    map[string]*WatchResponse
	pushResponseFuncs map[string][]PushResponseFunc
	watchCreated      map[string]int
	client            bool
}

func newSourceTestHarness(t *testing.T) *sourceTestHarness {
	s := &sourceTestHarness{
		ctx:                context.Background(),
		t:                  t,
		watchCreated:       make(map[string]int),
		watchesCreatedChan: make(map[string]chan struct{}),
		pushResponseFuncs:  make(map[string][]PushResponseFunc),
		watchResponses:     make(map[string]*WatchResponse),
	}
	for _, typeURL := range test.SupportedCollections {
		s.watchesCreatedChan[typeURL] = make(chan struct{}, 10)
	}
	s.resetStream()
	return s
}

func (h *sourceTestHarness) resetStream() {
	h.resourcesChan = make(chan *mcp.Resources, 10)
	h.requestsChan = make(chan *mcp.RequestResources, 10)
	h.recvErrorChan = make(chan error, 10)
	h.nonce = 0
}

func (h *sourceTestHarness) Send(resources *mcp.Resources) error {
	if h.client == true {
		// Swallow trigger send for source client
		h.client = false
		return nil
	}
	// check that nonce is monotonically incrementing
	h.nonce++
	if resources.Nonce != fmt.Sprintf("%d", h.nonce) {
		h.t.Errorf("nonce => got %q, want %d", resources.Nonce, h.nonce)
	}
	// check that type URL matches in resources
	if resources.Collection == "" {
		h.t.Error("TypeURL => got none, want non-empty")
	}

	if h.sendErr != nil {
		return h.sendErr
	}

	h.resourcesChan <- resources
	return nil
}

func (h *sourceTestHarness) Recv() (*mcp.RequestResources, error) {
	h.mu.Lock()
	err := h.recvErr
	h.mu.Unlock()
	if err != nil {
		return nil, err
	}

	select {
	case err := <-h.recvErrorChan:
		return nil, err
	case req, more := <-h.requestsChan:
		if !more {
			return nil, io.EOF
		}
		return req, nil
	}
}

func (h *sourceTestHarness) Context() context.Context {
	return h.ctx
}

func (h *sourceTestHarness) setContext(ctx context.Context) {
	h.ctx = ctx
}

func (h *sourceTestHarness) setOpenError(err error) {
	h.mu.Lock()
	defer h.mu.Unlock()
	h.openErr = err
}

func (h *sourceTestHarness) openError() error {
	h.mu.Lock()
	defer h.mu.Unlock()
	return h.openErr
}

func (h *sourceTestHarness) setSendError(err error) {
	h.mu.Lock()
	defer h.mu.Unlock()
	h.sendErr = err
}

func (h *sourceTestHarness) setRecvError(err error) {
	if err != nil {
		h.recvErrorChan <- err
	}

	h.mu.Lock()
	defer h.mu.Unlock()
	h.recvErr = err
}

func (h *sourceTestHarness) setCloseWatch(close bool) {
	h.mu.Lock()
	defer h.mu.Unlock()
	h.closeWatch = close
}

func (h *sourceTestHarness) watchesCreated(typeURL string) int {
	h.mu.Lock()
	defer h.mu.Unlock()
	return h.watchCreated[typeURL]
}

func (h *sourceTestHarness) Watch(req *Request, pushResponse PushResponseFunc) CancelWatchFunc {
	h.mu.Lock()
	defer h.mu.Unlock()

	h.watchCreated[req.Collection]++

	if rsp, ok := h.watchResponses[req.Collection]; ok {
		delete(h.watchResponses, req.Collection)
		rsp.Collection = req.Collection
		pushResponse(rsp)
		return nil
	} else if h.closeWatch {
		pushResponse(nil)
		return nil
	} else {
		// save open watch channel for later
		h.pushResponseFuncs[req.Collection] = append(h.pushResponseFuncs[req.Collection], pushResponse)
	}

	if ch, ok := h.watchesCreatedChan[req.Collection]; ok {
		ch <- struct{}{}
	}

	return func() {
		h.mu.Lock()
		defer h.mu.Unlock()
		delete(h.watchResponses, req.Collection)
	}
}

func (h *sourceTestHarness) injectWatchResponse(response *WatchResponse) {
	h.mu.Lock()
	defer h.mu.Unlock()

	collection := response.Collection

	if watches, ok := h.pushResponseFuncs[collection]; ok {
		for _, watch := range watches {
			watch(response)
		}
	} else {
		h.watchResponses[collection] = response
	}
}

func verifySentResources(t *testing.T, h *sourceTestHarness, want *mcp.Resources) {
	t.Helper()

	select {
	case got := <-h.resourcesChan:
		if diff := cmp.Diff(got, want); diff != "" {
			t.Fatalf("wrong set of responses: \n got %v \nwant %v \n diff %v", got, want, diff)
		}
	case <-time.After(time.Second):
		t.Fatalf("timeout waiting for response")
	}
}

func makeWatchResponse(collection string, version string, incremental bool, fakes ...*test.Fake) *WatchResponse { // nolint: unparam
	r := &WatchResponse{
		Collection: collection,
		Version:    version,
		Request: &Request{
			Collection:  collection,
			VersionInfo: version,
			SinkNode:    test.Node,
			incremental: incremental,
		},
	}
	for _, fake := range fakes {
		r.Resources = append(r.Resources, fake.Resource)
	}
	return r
}

func makeSourceUnderTest(w Watcher) *Source {
	fakeLimiter := NewFakePerConnLimiter()
	close(fakeLimiter.ErrCh)
	options := &Options{
<<<<<<< HEAD
		Watcher:           w,
		CollectionOptions: CollectionOptionsFromSlice(test.SupportedCollections),
		Reporter:          monitoring.NewInMemoryStatsContext(),
=======
		Watcher:            w,
		CollectionsOptions: CollectionOptionsFromSlice(test.SupportedCollections),
		Reporter:           monitoring.NewInMemoryStatsContext(),
		ConnRateLimiter:    fakeLimiter,
>>>>>>> fc7d7968
	}
	return New(options)
}

func TestSourceACKAddUpdateDelete(t *testing.T) {
	h := newSourceTestHarness(t)
	h.setContext(peer.NewContext(context.Background(), &peer.Peer{
		Addr: &net.IPAddr{IP: net.IPv4(192, 168, 1, 1)},
	}))

	s := makeSourceUnderTest(h)
	var wg sync.WaitGroup
	wg.Add(1)
	go func() {
		if err := s.processStream(h); err != nil {
			t.Errorf("Stream() => got %v, want no error", err)
		}
		wg.Done()
	}()

	defer func() {
		h.setRecvError(io.EOF)
		wg.Wait()
	}()

	steps := []struct {
		name          string
		request       *mcp.RequestResources
		wantResources *mcp.Resources
		inject        *WatchResponse
	}{
		{
			name:          "ack add A0",
			inject:        makeWatchResponse(test.FakeType0Collection, "1", false, test.Type0A[0]),
			wantResources: test.MakeResources(false, test.FakeType0Collection, "1", "1", nil, test.Type0A[0]),
			request:       test.MakeRequest(false, test.FakeType0Collection, "1", codes.OK),
		},
		{
			name:          "nack update A0",
			inject:        makeWatchResponse(test.FakeType0Collection, "2", false, test.Type0A[1]),
			wantResources: test.MakeResources(false, test.FakeType0Collection, "2", "2", nil, test.Type0A[1]),
			request:       test.MakeRequest(false, test.FakeType0Collection, "2", codes.InvalidArgument),
		},
		{
			name:          "ack update A0",
			inject:        makeWatchResponse(test.FakeType0Collection, "3", false, test.Type0A[1]),
			wantResources: test.MakeResources(false, test.FakeType0Collection, "3", "3", nil, test.Type0A[1]),
			request:       test.MakeRequest(false, test.FakeType0Collection, "3", codes.OK),
		},
		{
			name:          "delete A0",
			inject:        makeWatchResponse(test.FakeType0Collection, "4", false),
			wantResources: test.MakeResources(false, test.FakeType0Collection, "4", "4", nil),
			request:       test.MakeRequest(false, test.FakeType0Collection, "4", codes.OK),
		},
		{
			name:          "ack add A1 and A2",
			inject:        makeWatchResponse(test.FakeType0Collection, "5", false, test.Type0B[0], test.Type0C[0]),
			wantResources: test.MakeResources(false, test.FakeType0Collection, "5", "5", nil, test.Type0B[0], test.Type0C[0]),
			request:       test.MakeRequest(false, test.FakeType0Collection, "5", codes.OK),
		},
		{
			name:          "ack add0, update A1, keep A2",
			inject:        makeWatchResponse(test.FakeType0Collection, "6", false, test.Type0A[2], test.Type0B[1], test.Type0C[0]),
			wantResources: test.MakeResources(false, test.FakeType0Collection, "6", "6", nil, test.Type0A[2], test.Type0B[1], test.Type0C[0]),
			request:       test.MakeRequest(false, test.FakeType0Collection, "6", codes.OK),
		},
		{
			name:          "remove add A0 and update A1/A2 (incremental requested but source decides to use full-state)",
			inject:        makeWatchResponse(test.FakeType0Collection, "7", false, test.Type0B[2], test.Type0C[1]),
			wantResources: test.MakeResources(false, test.FakeType0Collection, "7", "7", nil, test.Type0B[2], test.Type0C[1]),
			request:       test.MakeRequest(true, test.FakeType0Collection, "7", codes.OK),
		},
	}

	// initial watch
	h.requestsChan <- test.MakeRequest(false, test.FakeType0Collection, "", codes.OK)

	for i, step := range steps {
		passed := t.Run(fmt.Sprintf("[%v] %s", i, step.name), func(tt *testing.T) {
			h.injectWatchResponse(step.inject)
			verifySentResources(tt, h, step.wantResources)
			h.requestsChan <- step.request
		})
		if !passed {
			t.Fatal("subtest failed")
		}
	}

}

func TestSourceWatchBeforeResponsesAvailable(t *testing.T) {
	h := newSourceTestHarness(t)

	s := makeSourceUnderTest(h)
	var wg sync.WaitGroup
	wg.Add(1)
	go func() {
		if err := s.processStream(h); err != nil {
			t.Errorf("Stream() => got %v, want no error", err)
		}
		wg.Done()
	}()

	// initial watch
	h.requestsChan <- test.MakeRequest(false, test.FakeType0Collection, "", codes.OK)

	// wait for watch to be created before injecting the response
	<-h.watchesCreatedChan[test.FakeType0Collection]

	h.injectWatchResponse(&WatchResponse{
		Collection: test.FakeType0Collection,
		Version:    "1",
		Resources:  []*mcp.Resource{test.Type0A[0].Resource},
	})

	verifySentResources(t, h, test.MakeResources(false, test.FakeType0Collection, "1", "1", nil, test.Type0A[0]))

	h.setRecvError(io.EOF)
	wg.Wait()
}

func TestSourceWatchClosed(t *testing.T) {
	h := newSourceTestHarness(t)
	h.setCloseWatch(true)
	h.requestsChan <- test.MakeRequest(false, test.FakeType0Collection, "", codes.OK)

	// check that response fails since watch gets closed
	s := makeSourceUnderTest(h)
	if err := s.processStream(h); err == nil {
		t.Error("Stream() => got no error, want watch failed")
	}
}

func TestConnRateLimit(t *testing.T) {
	h := newSourceTestHarness(t)

	ctx, cancel := context.WithCancel(context.Background())
	type key int
	const ctxKey key = 0
	expectedCtx := "expectedCtx"
	h.ctx = context.WithValue(ctx, ctxKey, expectedCtx)

	h.requestsChan <- test.MakeRequest(test.FakeType0Collection, "", codes.OK)

	fakeLimiter := NewFakePerConnLimiter()

	s := makeSourceUnderTest(h)
	s.requestLimiter = fakeLimiter

	go s.processStream(h)

	<-fakeLimiter.CreateCh
	c := <-fakeLimiter.WaitCh
	cancel()

	if len(fakeLimiter.CreateCh) != 0 {
		t.Error("Stream() => expected create to only get called once")
	}

	ctxVal := c.Value(ctxKey).(string)
	if ctxVal != expectedCtx {
		t.Errorf("Wait received wrong context: got %v want %v", ctxVal, expectedCtx)
	}

	if len(fakeLimiter.WaitCh) != 0 {
		t.Error("Stream() => expected Wait to only get called once")
	}
}

func TestConnRateLimitError(t *testing.T) {
	h := newSourceTestHarness(t)

	h.requestsChan <- test.MakeRequest(test.FakeType0Collection, "", codes.OK)

	fakeLimiter := NewFakePerConnLimiter()

	s := makeSourceUnderTest(h)
	s.requestLimiter = fakeLimiter

	errC := make(chan error)
	go func() {
		errC <- s.processStream(h)
	}()

	expectedErr := "rate limiting went wrong"
	fakeLimiter.ErrCh <- errors.New(expectedErr)

	err := <-errC
	if err == nil || err.Error() != expectedErr {
		t.Errorf("Stream() => expected %v got %v", expectedErr, err)
	}
}

func TestSourceSendError(t *testing.T) {
	h := newSourceTestHarness(t)
	h.injectWatchResponse(&WatchResponse{
		Collection: test.FakeType0Collection,
		Version:    "1",
		Resources:  []*mcp.Resource{test.Type0A[0].Resource},
	})

	h.setSendError(errSend)
	// initial watch
	h.requestsChan <- test.MakeRequest(false, test.FakeType0Collection, "", codes.OK)

	// check that response fails since watch gets closed
	s := makeSourceUnderTest(h)
	if err := s.processStream(h); err == nil {
		t.Error("Stream() => got no error, want send error")
	}
}

func TestSourceReceiveError(t *testing.T) {
	h := newSourceTestHarness(t)
	h.injectWatchResponse(&WatchResponse{
		Collection: test.FakeType0Collection,
		Version:    "1",
		Resources:  []*mcp.Resource{test.Type0A[0].Resource},
	})

	h.setRecvError(status.Error(codes.Internal, "internal receive error"))
	// initial watch
	h.requestsChan <- test.MakeRequest(false, test.FakeType0Collection, "", codes.OK)

	options := &Options{
<<<<<<< HEAD
		Watcher:           h,
		CollectionOptions: CollectionOptionsFromSlice(test.SupportedCollections),
		Reporter:          monitoring.NewInMemoryStatsContext(),
=======
		Watcher:            h,
		CollectionsOptions: CollectionOptionsFromSlice(test.SupportedCollections),
		Reporter:           monitoring.NewInMemoryStatsContext(),
		ConnRateLimiter:    NewFakePerConnLimiter(),
>>>>>>> fc7d7968
	}
	// check that response fails since watch gets closed
	s := New(options)
	if err := s.processStream(h); err == nil {
		t.Error("Stream() => got no error, want send error")
	}
}

func TestSourceUnsupportedTypeError(t *testing.T) {
	h := newSourceTestHarness(t)
	h.injectWatchResponse(&WatchResponse{
		Collection: "unsupportedType",
		Version:    "1",
		Resources:  []*mcp.Resource{test.Type0A[0].Resource},
	})

	// initial watch with bad type
	h.requestsChan <- test.MakeRequest(false, "unsupportedtype", "", codes.OK)

	// check that response fails since watch gets closed
	s := makeSourceUnderTest(h)
	if err := s.processStream(h); err == nil {
		t.Error("Stream() => got no error, want send error")
	}
}

func TestSourceStaleNonce(t *testing.T) {
	h := newSourceTestHarness(t)

	s := makeSourceUnderTest(h)
	var wg sync.WaitGroup
	wg.Add(1)
	go func() {
		if err := s.processStream(h); err != nil {
			t.Errorf("StreamAggregatedResources() => got %v, want no error", err)
		}
		wg.Done()
	}()

	h.injectWatchResponse(&WatchResponse{
		Collection: test.FakeType0Collection,
		Version:    "1",
		Resources:  []*mcp.Resource{test.Type0A[0].Resource},
	})

	// initial watch
	h.requestsChan <- test.MakeRequest(false, test.FakeType0Collection, "", codes.OK)

	verifySentResources(t, h, test.MakeResources(false, test.FakeType0Collection, "1", "1", nil, test.Type0A[0]))

	h.injectWatchResponse(&WatchResponse{
		Collection: test.FakeType0Collection,
		Version:    "2",
		Resources:  []*mcp.Resource{test.Type0A[1].Resource},
	})

	h.requestsChan <- test.MakeRequest(false, test.FakeType0Collection, "stale0", codes.OK)              // stale ACK
	h.requestsChan <- test.MakeRequest(false, test.FakeType0Collection, "stale1", codes.InvalidArgument) // stale NACK
	h.requestsChan <- test.MakeRequest(false, test.FakeType0Collection, "1", codes.OK)                   // valid ACK

	verifySentResources(t, h, test.MakeResources(false, test.FakeType0Collection, "2", "2", nil, test.Type0A[1]))

	h.setRecvError(io.EOF)
	wg.Wait()

	want := 2
	if got := h.watchesCreated(test.FakeType0Collection); got != want {
		t.Fatalf("Wrong number of watches created: got %v want %v", got, want)
	}
}

func TestSourceConcurrentRequestsForMultipleTypes(t *testing.T) {
	h := newSourceTestHarness(t)

	s := makeSourceUnderTest(h)
	var wg sync.WaitGroup
	wg.Add(1)
	go func() {
		if err := s.processStream(h); err != nil {
			t.Errorf("StreamAggregatedResources() => got %v, want no error", err)
		}
		wg.Done()
	}()

	h.injectWatchResponse(&WatchResponse{
		Collection: test.FakeType0Collection,
		Version:    "1",
		Resources:  []*mcp.Resource{test.Type0A[0].Resource},
	})
	h.injectWatchResponse(&WatchResponse{
		Collection: test.FakeType1Collection,
		Version:    "2",
		Resources:  []*mcp.Resource{test.Type1A[0].Resource},
	})
	h.injectWatchResponse(&WatchResponse{
		Collection: test.FakeType2Collection,
		Version:    "3",
		Resources:  []*mcp.Resource{test.Type2A[0].Resource},
	})

	// initial watch
	h.requestsChan <- test.MakeRequest(false, test.FakeType0Collection, "", codes.OK)
	h.requestsChan <- test.MakeRequest(false, test.FakeType1Collection, "", codes.OK)
	h.requestsChan <- test.MakeRequest(false, test.FakeType2Collection, "", codes.OK)

	verifySentResourcesMultipleTypes(t, h,
		map[string]*mcp.Resources{
			test.FakeType0Collection: test.MakeResources(false, test.FakeType0Collection, "1", "1", nil, test.Type0A[0]),
			test.FakeType1Collection: test.MakeResources(false, test.FakeType1Collection, "2", "2", nil, test.Type1A[0]),
			test.FakeType2Collection: test.MakeResources(false, test.FakeType2Collection, "3", "3", nil, test.Type2A[0]),
		},
	)

	h.setRecvError(io.EOF)
	wg.Wait()
}

func TestCalculateDelta(t *testing.T) {
	var (
		r0        = test.Type0A[0].Resource
		r0Updated = test.Type0A[1].Resource
		r1        = test.Type0B[0].Resource
		r2        = test.Type0C[0].Resource
	)

	cases := []struct {
		name        string
		current     []*mcp.Resource
		acked       map[string]string
		wantAdded   []mcp.Resource
		wantRemoved []string
	}{
		{
			name:      "empty acked set",
			current:   []*mcp.Resource{r0, r1, r2},
			acked:     map[string]string{},
			wantAdded: []mcp.Resource{*r0, *r1, *r2},
		},
		{
			name:    "incremental add",
			current: []*mcp.Resource{r0, r1, r2},
			acked: map[string]string{
				r0.Metadata.Name: r0.Metadata.Version,
			},
			wantAdded: []mcp.Resource{*r1, *r2},
		},
		{
			name:    "no-op push",
			current: []*mcp.Resource{r0, r1, r2},
			acked: map[string]string{
				r0.Metadata.Name: r0.Metadata.Version,
				r1.Metadata.Name: r1.Metadata.Version,
				r2.Metadata.Name: r2.Metadata.Version,
			},
			wantAdded: []mcp.Resource{},
		},
		{
			name:    "update existing",
			current: []*mcp.Resource{r0Updated, r1, r2},
			acked: map[string]string{
				r0.Metadata.Name: r0.Metadata.Version,
				r1.Metadata.Name: r1.Metadata.Version,
				r2.Metadata.Name: r2.Metadata.Version,
			},
			wantAdded: []mcp.Resource{*r0Updated},
		},
		{
			name:    "delete one",
			current: []*mcp.Resource{r1, r2},
			acked: map[string]string{
				r0.Metadata.Name: r0.Metadata.Version,
				r1.Metadata.Name: r1.Metadata.Version,
				r2.Metadata.Name: r2.Metadata.Version,
			},
			wantAdded:   []mcp.Resource{},
			wantRemoved: []string{r0.Metadata.Name},
		},
		{
			name:    "delete all",
			current: []*mcp.Resource{},
			acked: map[string]string{
				r0.Metadata.Name: r0.Metadata.Version,
				r1.Metadata.Name: r1.Metadata.Version,
				r2.Metadata.Name: r2.Metadata.Version,
			},
			wantAdded:   []mcp.Resource{},
			wantRemoved: []string{r0.Metadata.Name, r1.Metadata.Name, r2.Metadata.Name},
		},
		{
			name:    "add, update, and delete in the same push",
			current: []*mcp.Resource{r0Updated, r2},
			acked: map[string]string{
				r0.Metadata.Name: r0.Metadata.Version, // update
				r1.Metadata.Name: r1.Metadata.Version, // remove
			},
			wantAdded:   []mcp.Resource{*r0Updated, *r2},
			wantRemoved: []string{r1.Metadata.Name},
		},
	}

	sortAdded := cmp.Transformer("SortAdded", func(in []mcp.Resource) []mcp.Resource {
		out := append([]mcp.Resource(nil), in...) // copy
		sort.Slice(out, func(i, j int) bool { return out[i].Metadata.Name < out[j].Metadata.Name })
		return out
	})

	sortRemoved := cmp.Transformer("SortRemoved", func(in []string) []string {
		out := append([]string(nil), in...) // copy
		sort.Strings(out)
		return out
	})

	for i, c := range cases {
		t.Run(fmt.Sprintf("[%v] %v", i, c.name), func(tt *testing.T) {
			gotAdded, gotRemoved := calculateDelta(c.current, c.acked)

			if diff := cmp.Diff(gotAdded, c.wantAdded, sortAdded); diff != "" {
				tt.Errorf("wrong set of added resources: \n got %v \nwant %v\ndiff %v",
					gotAdded, c.wantAdded, diff)
			}

			if diff := cmp.Diff(gotRemoved, c.wantRemoved, sortRemoved); diff != "" {
				tt.Errorf("wrong set of removed resources: \n got %v \nwant %v\ndiff %v",
					gotRemoved, c.wantRemoved, diff)
			}
		})
	}
}

<<<<<<< HEAD
func TestSourceACKAddUpdateDelete_Incremental(t *testing.T) {
	h := newSourceTestHarness(t)
	h.setContext(peer.NewContext(context.Background(), &peer.Peer{
		Addr: &net.IPAddr{IP: net.IPv4(192, 168, 1, 1)},
	}))

	options := &Options{
		Watcher:           h,
		CollectionOptions: CollectionOptionsFromSlice(test.SupportedCollections),
		Reporter:          monitoring.NewInMemoryStatsContext(),
	}
	for i := range options.CollectionOptions {
		co := &options.CollectionOptions[i]
		co.Incremental = true
	}
	s := New(options)

	var wg sync.WaitGroup
	wg.Add(1)
	go func() {
		if err := s.processStream(h); err != nil {
			t.Errorf("Stream() => got %v, want no error", err)
		}
		wg.Done()
	}()

	defer func() {
		h.setRecvError(io.EOF)
		wg.Wait()
	}()

	steps := []struct {
		name          string
		request       *mcp.RequestResources
		wantResources *mcp.Resources
		inject        *WatchResponse
	}{
		{
			name:          "ack add A0",
			inject:        makeWatchResponse(test.FakeType0Collection, "1", true, test.Type0A[0]),
			wantResources: test.MakeResources(true, test.FakeType0Collection, "1", "1", nil, test.Type0A[0]),
			request:       test.MakeRequest(true, test.FakeType0Collection, "1", codes.OK),
		},
		{
			name:          "nack update A0",
			inject:        makeWatchResponse(test.FakeType0Collection, "2", true, test.Type0A[1]),
			wantResources: test.MakeResources(true, test.FakeType0Collection, "2", "2", nil, test.Type0A[1]),
			request:       test.MakeRequest(true, test.FakeType0Collection, "2", codes.InvalidArgument),
		},
		{
			name:          "ack update A0",
			inject:        makeWatchResponse(test.FakeType0Collection, "3", true, test.Type0A[1]),
			wantResources: test.MakeResources(true, test.FakeType0Collection, "3", "3", nil, test.Type0A[1]),
			request:       test.MakeRequest(true, test.FakeType0Collection, "3", codes.OK),
		},
		{
			name:          "delete A0",
			inject:        makeWatchResponse(test.FakeType0Collection, "4", true),
			wantResources: test.MakeResources(true, test.FakeType0Collection, "4", "4", []string{test.Type0A[1].Metadata.Name}),
			request:       test.MakeRequest(true, test.FakeType0Collection, "4", codes.OK),
		},
		{
			name:          "ack add A1 and A2",
			inject:        makeWatchResponse(test.FakeType0Collection, "5", true, test.Type0B[0], test.Type0C[0]),
			wantResources: test.MakeResources(true, test.FakeType0Collection, "5", "5", nil, test.Type0B[0], test.Type0C[0]),
			request:       test.MakeRequest(true, test.FakeType0Collection, "5", codes.OK),
		},
		{
			name:          "ack add A0, update A1, keep A2",
			inject:        makeWatchResponse(test.FakeType0Collection, "6", true, test.Type0A[2], test.Type0B[1], test.Type0C[0]),
			wantResources: test.MakeResources(true, test.FakeType0Collection, "6", "6", nil, test.Type0A[2], test.Type0B[1]),
			request:       test.MakeRequest(true, test.FakeType0Collection, "6", codes.OK),
		},
		{
			name:          "keep A0, update A1, delete A2 (sink requested full-state)",
			inject:        makeWatchResponse(test.FakeType0Collection, "7", false, test.Type0A[2], test.Type0B[2]),
			wantResources: test.MakeResources(false, test.FakeType0Collection, "7", "7", nil, test.Type0A[2], test.Type0B[2]),
			request:       test.MakeRequest(false, test.FakeType0Collection, "7", codes.OK),
		},
		{
			name:          "remove A0, keep A1, add A2 (incremental after full-state)",
			inject:        makeWatchResponse(test.FakeType0Collection, "8", true, test.Type0B[2], test.Type0C[1]),
			wantResources: test.MakeResources(true, test.FakeType0Collection, "8", "8", []string{test.Type0A[2].Metadata.Name}, test.Type0C[1]),
			request:       test.MakeRequest(true, test.FakeType0Collection, "8", codes.OK),
		},
	}

	// initial watch
	h.requestsChan <- test.MakeRequest(false, test.FakeType0Collection, "", codes.OK)

	for i, step := range steps {
		passed := t.Run(fmt.Sprintf("[%v] %s", i, step.name), func(tt *testing.T) {
			h.injectWatchResponse(step.inject)
			verifySentResources(tt, h, step.wantResources)
			h.requestsChan <- step.request
		})
		if !passed {
			t.Fatal("subtest failed")
		}
	}
=======
type FakePerConnLimiter struct {
	fakeLimiter *test.FakeRateLimiter
	CreateCh    chan struct{}
	WaitCh      chan context.Context
	ErrCh       chan error
}

func NewFakePerConnLimiter() *FakePerConnLimiter {
	waitErr := make(chan error)
	fakeLimiter := test.NewFakeRateLimiter()
	fakeLimiter.WaitErr = waitErr

	f := &FakePerConnLimiter{
		fakeLimiter: fakeLimiter,
		CreateCh:    make(chan struct{}, 10),
		WaitCh:      fakeLimiter.WaitCh,
		ErrCh:       waitErr,
	}
	return f
}

func (f *FakePerConnLimiter) Create() internal.RateLimit {
	f.CreateCh <- struct{}{}
	return f.fakeLimiter
>>>>>>> fc7d7968
}<|MERGE_RESOLUTION|>--- conflicted
+++ resolved
@@ -260,16 +260,10 @@
 	fakeLimiter := NewFakePerConnLimiter()
 	close(fakeLimiter.ErrCh)
 	options := &Options{
-<<<<<<< HEAD
-		Watcher:           w,
-		CollectionOptions: CollectionOptionsFromSlice(test.SupportedCollections),
-		Reporter:          monitoring.NewInMemoryStatsContext(),
-=======
 		Watcher:            w,
 		CollectionsOptions: CollectionOptionsFromSlice(test.SupportedCollections),
 		Reporter:           monitoring.NewInMemoryStatsContext(),
 		ConnRateLimiter:    fakeLimiter,
->>>>>>> fc7d7968
 	}
 	return New(options)
 }
@@ -413,7 +407,7 @@
 	expectedCtx := "expectedCtx"
 	h.ctx = context.WithValue(ctx, ctxKey, expectedCtx)
 
-	h.requestsChan <- test.MakeRequest(test.FakeType0Collection, "", codes.OK)
+	h.requestsChan <- test.MakeRequest(false, test.FakeType0Collection, "", codes.OK)
 
 	fakeLimiter := NewFakePerConnLimiter()
 
@@ -443,7 +437,7 @@
 func TestConnRateLimitError(t *testing.T) {
 	h := newSourceTestHarness(t)
 
-	h.requestsChan <- test.MakeRequest(test.FakeType0Collection, "", codes.OK)
+	h.requestsChan <- test.MakeRequest(false, test.FakeType0Collection, "", codes.OK)
 
 	fakeLimiter := NewFakePerConnLimiter()
 
@@ -496,16 +490,10 @@
 	h.requestsChan <- test.MakeRequest(false, test.FakeType0Collection, "", codes.OK)
 
 	options := &Options{
-<<<<<<< HEAD
-		Watcher:           h,
-		CollectionOptions: CollectionOptionsFromSlice(test.SupportedCollections),
-		Reporter:          monitoring.NewInMemoryStatsContext(),
-=======
 		Watcher:            h,
 		CollectionsOptions: CollectionOptionsFromSlice(test.SupportedCollections),
 		Reporter:           monitoring.NewInMemoryStatsContext(),
 		ConnRateLimiter:    NewFakePerConnLimiter(),
->>>>>>> fc7d7968
 	}
 	// check that response fails since watch gets closed
 	s := New(options)
@@ -735,23 +723,39 @@
 	}
 }
 
-<<<<<<< HEAD
 func TestSourceACKAddUpdateDelete_Incremental(t *testing.T) {
 	h := newSourceTestHarness(t)
 	h.setContext(peer.NewContext(context.Background(), &peer.Peer{
 		Addr: &net.IPAddr{IP: net.IPv4(192, 168, 1, 1)},
 	}))
 
+	fakeLimiter := NewFakePerConnLimiter()
+	close(fakeLimiter.ErrCh)
 	options := &Options{
 		Watcher:           h,
-		CollectionOptions: CollectionOptionsFromSlice(test.SupportedCollections),
+		CollectionsOptions: CollectionOptionsFromSlice(test.SupportedCollections),
 		Reporter:          monitoring.NewInMemoryStatsContext(),
-	}
-	for i := range options.CollectionOptions {
-		co := &options.CollectionOptions[i]
+		ConnRateLimiter:    fakeLimiter,
+	}
+	for i := range options.CollectionsOptions {
+		co := &options.CollectionsOptions[i]
 		co.Incremental = true
 	}
 	s := New(options)
+
+
+	//s := makeSourceUnderTest(h)
+	/*
+	options := &Options{
+		Watcher:           h,
+		CollectionsOptions: CollectionOptionsFromSlice(test.SupportedCollections),
+		Reporter:          monitoring.NewInMemoryStatsContext(),
+		//ConnRateLimiter:    NewFakePerConnLimiter(),
+	}
+	*/
+	for _, v := range s.collections {
+		v.Incremental = true
+	}
 
 	var wg sync.WaitGroup
 	wg.Add(1)
@@ -836,7 +840,9 @@
 			t.Fatal("subtest failed")
 		}
 	}
-=======
+}
+
+
 type FakePerConnLimiter struct {
 	fakeLimiter *test.FakeRateLimiter
 	CreateCh    chan struct{}
@@ -861,5 +867,4 @@
 func (f *FakePerConnLimiter) Create() internal.RateLimit {
 	f.CreateCh <- struct{}{}
 	return f.fakeLimiter
->>>>>>> fc7d7968
 }